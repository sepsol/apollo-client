export default {
  entry: 'lib/src/index.js',
  dest: 'lib/apollo.umd.js',
  format: 'umd',
  sourceMap: true,
<<<<<<< HEAD
  moduleName: 'apollo'
};
=======
  moduleName: 'apollo',
  external: [
    'lodash'
  ],
  globals,
  onwarn
};

function onwarn(message) {
  const suppressed = [
    'UNRESOLVED_IMPORT',
    'THIS_IS_UNDEFINED'
  ];

  if (!suppressed.find(code => message.code === code)) {
    return console.warn(message.message);
  }
}
>>>>>>> 080fc72a
<|MERGE_RESOLUTION|>--- conflicted
+++ resolved
@@ -3,15 +3,7 @@
   dest: 'lib/apollo.umd.js',
   format: 'umd',
   sourceMap: true,
-<<<<<<< HEAD
-  moduleName: 'apollo'
-};
-=======
   moduleName: 'apollo',
-  external: [
-    'lodash'
-  ],
-  globals,
   onwarn
 };
 
@@ -24,5 +16,4 @@
   if (!suppressed.find(code => message.code === code)) {
     return console.warn(message.message);
   }
-}
->>>>>>> 080fc72a
+}