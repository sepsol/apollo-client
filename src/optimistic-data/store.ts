--- conflicted
+++ resolved
@@ -17,12 +17,6 @@
   Store,
 } from '../store';
 
-<<<<<<< HEAD
-=======
-import assign from 'lodash/assign';
-import pick from 'lodash/pick';
-
->>>>>>> 08d6dfce
 // a stack of patches of new or changed documents
 export type OptimisticStore = {
   mutationId: string,
