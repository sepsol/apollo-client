--- conflicted
+++ resolved
@@ -1,4 +1,3 @@
-<<<<<<< HEAD
 ## Apollo Client 3.4.0 (not yet released)
 
 ### Bug fixes
@@ -107,10 +106,7 @@
 ### Documentation
 TBD
 
-## Apollo Client 3.3.21 (not yet released)
-=======
 ## Apollo Client 3.3.21
->>>>>>> 86497ab3
 
 ### Bug fixes
 
