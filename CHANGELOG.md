--- conflicted
+++ resolved
@@ -1,4 +1,3 @@
-<<<<<<< HEAD
 ## Apollo Client 3.3.0
 
 ## Bug Fixes
@@ -87,14 +86,13 @@
 
 - `ApolloCache` objects (including `InMemoryCache`) may now be associated with or disassociated from individual reactive variables by calling `reactiveVar.attachCache(cache)` and/or `reactiveVar.forgetCache(cache)`. <br/>
   [@benjamn](https://github.com/benjamn) in [#7350](https://github.com/apollographql/apollo-client/pull/7350)
-=======
+
 ## Apollo Client 3.2.9
 
 ## Bug Fixes
 
 - Revert back to `default`-importing `React` internally, rather than using a namespace import. <br/>
   [@benjamn](https://github.com/benjamn) in [113475b1](https://github.com/apollographql/apollo-client/commit/113475b163a19a40a67465c11e8e6f48a1de7e76)
->>>>>>> 165aab6c
 
 ## Apollo Client 3.2.8
 
