--- conflicted
+++ resolved
@@ -7,11 +7,8 @@
 import { toIdValue } from '../src/data/storeUtils';
 import { HeuristicFragmentMatcher } from '../src/data/fragmentMatcher';
 import { addTypenameToDocument } from '../src/queries/queryTransform';
-<<<<<<< HEAD
 import { DataWrite } from '../src/actions';
-=======
 import {getOperationName} from '../src/queries/getFromAST';
->>>>>>> 956c7ef6
 
 describe('ReduxDataProxy', () => {
   function createDataProxy({
@@ -1043,13 +1040,9 @@
 
       const writes = proxy.finish();
 
-<<<<<<< HEAD
-      assert.deepEqual<DataWrite[]>(writes, [
-=======
       const document1 = addTypenameToDocument(gql`{ a b c }`);
       const document2 = addTypenameToDocument(gql`{ foo(id: $id) { d e bar { f g } } }`);
-      assert.deepEqual(writes, [
->>>>>>> 956c7ef6
+      assert.deepEqual<DataWrite[]>(writes, [
         {
           rootId: 'ROOT_QUERY',
           result: { a: 1, b: 2, c: 3 },
