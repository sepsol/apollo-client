{
  "name": "apollo-client-monorepo",
  "private": true,
  "license": "MIT",
  "scripts": {
    "postinstall": "lerna exec -- npm install --package-lock=false && lerna run prepare",
    "diff": "check-if-folder-contents-changed-in-git-commit-range",
    "build": "lerna run build",
    "test": "jest --verbose",
    "test-ci": "npm run coverage -- --ci --maxWorkers=2 --reporters=default --reporters=jest-junit",
    "benchmark": "cd packages/apollo-client && npm run benchmark",
    "prelint": "npm run lint-fix",
    "lint": "lerna run lint",
    "lint-fix": "prettier --ignore-path \"./config/prettierignore\" --trailing-comma all --single-quote --write \"packages/*/{src,tests,test,benchmark}/**/*.{j,t}s*\"",
    "lint-staged": "lint-staged",
    "filesize": "lerna run filesize && bundlesize",
    "coverage": "jest --verbose --coverage",
    "coverage:upload": "codecov",
    "danger": "danger run --verbose --dangerfile=./config/dangerfile.ts",
    "deploy": "lerna publish -m \"chore: Publish\" --npm-tag alpha && cd packages/apollo-client && npm run deploy",
    "clean": "find . -name \"node_modules\" -exec rm -rf '{}' + && find . -name \"lib\" -exec rm -rf '{}' +"
  },
  "bundlesize": [
    {
      "name": "apollo-cache",
      "path": "./packages/apollo-cache/lib/bundle.min.js",
      "maxSize": "1 kB"
    },
    {
      "name": "apollo-cache-inmemory",
      "path": "./packages/apollo-cache-inmemory/lib/bundle.min.js",
      "maxSize": "7.1 kB"
    },
    {
      "name": "apollo-client",
      "path": "./packages/apollo-client/lib/bundle.min.js",
      "maxSize": "13 kB"
    },
    {
<<<<<<< HEAD
      "name": "apollo-boost",
      "path": "./packages/apollo-boost/lib/bundle.min.js",
      "maxSize": "36.5 kB"
    },
    {
=======
>>>>>>> d9c5c327
      "name": "apollo-utilities",
      "path": "./packages/apollo-utilities/lib/bundle.min.js",
      "maxSize": "5 kB"
    }
  ],
  "jest": {
    "transform": {
      ".(ts|tsx)": "ts-jest"
    },
    "testRegex": "(/__tests__/.*|\\.(test|spec))\\.(ts|tsx|js)$",
    "moduleFileExtensions": [
      "ts",
      "tsx",
      "js",
      "json"
    ],
    "modulePathIgnorePatterns": [
      "/npm/"
    ],
    "testURL": "http://localhost",
    "testPathIgnorePatterns": [
      "/npm/",
      "/node_modules/"
    ]
  },
  "lint-staged": {
    "*.ts*": [
      "prettier --ignore-path \"./config/prettierignore\" --trailing-comma all --single-quote --write"
    ],
    "*.js*": [
      "prettier --ignore-path \"./config/prettierignore\" --trailing-comma all --single-quote --write"
    ]
  },
  "pre-commit": "lint-staged",
  "dependencies": {
    "apollo-boost": "file:packages/apollo-boost",
    "apollo-cache": "file:packages/apollo-cache",
    "apollo-cache-inmemory": "file:packages/apollo-cache-inmemory",
    "apollo-client": "file:packages/apollo-client",
    "apollo-utilities": "file:packages/apollo-utilities",
    "graphql-anywhere": "file:packages/graphql-anywhere"
  },
  "devDependencies": {
    "@octokit/rest": "16.3.2",
    "@types/benchmark": "1.0.31",
    "@types/graphql": "14.0.4",
    "@types/isomorphic-fetch": "0.0.34",
    "@types/jest": "23.3.12",
    "@types/lodash": "4.14.119",
    "@types/node": "10.12.18",
    "@types/react": "16.7.18",
    "@types/react-dom": "16.0.11",
    "benchmark": "2.1.4",
    "bundlesize": "0.17.0",
    "check-if-folder-contents-changed-in-git-commit-range": "1.0.0",
    "codecov": "3.1.0",
    "danger": "7.0.2",
    "fetch-mock": "7.3.0",
    "flow-bin": "0.90.0",
    "graphql": "14.0.2",
    "graphql-tag": "2.10.0",
    "isomorphic-fetch": "2.2.1",
    "jest": "23.6.0",
    "jest-junit": "5.2.0",
    "lerna": "3.10.5",
    "lint-staged": "8.1.0",
    "lodash": "4.17.11",
    "pre-commit": "1.2.2",
    "prettier": "1.15.3",
    "react": "16.7.0",
    "react-dom": "16.7.0",
    "rollup": "1.1.0",
    "rollup-plugin-local-resolve": "1.0.7",
    "rollup-plugin-node-resolve": "4.0.0",
    "rollup-plugin-sourcemaps": "0.4.2",
    "rxjs": "6.3.3",
    "ts-jest": "23.1.4",
    "tslint": "5.12.1",
    "typescript": "3.2.2",
    "uglify-js": "3.4.9",
    "webpack": "3.12.0",
    "webpack-bundle-analyzer": "3.0.3"
  },
  "renovate": {
    "extends": [
      ":pinOnlyDevDependencies"
    ],
    "semanticCommits": true,
    "timezone": "America/Los_Angeles",
    "schedule": [
      "after 10pm and before 5am on every weekday"
    ],
    "rebaseStalePrs": true,
    "prCreation": "not-pending",
    "automerge": "minor",
    "labels": [
      "dependencies"
    ],
    "assignees": [
      "@hwillson"
    ],
    "reviewers": [
      "@hwillson"
    ],
    "pathRules": [
      {
        "paths": [
          "docs/package.json"
        ],
        "extends": [
          "apollo-docs"
        ]
      }
    ]
  }
}<|MERGE_RESOLUTION|>--- conflicted
+++ resolved
@@ -37,14 +37,6 @@
       "maxSize": "13 kB"
     },
     {
-<<<<<<< HEAD
-      "name": "apollo-boost",
-      "path": "./packages/apollo-boost/lib/bundle.min.js",
-      "maxSize": "36.5 kB"
-    },
-    {
-=======
->>>>>>> d9c5c327
       "name": "apollo-utilities",
       "path": "./packages/apollo-utilities/lib/bundle.min.js",
       "maxSize": "5 kB"
