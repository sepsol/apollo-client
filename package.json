{
  "name": "@apollo/client",
<<<<<<< HEAD
  "version": "3.4.0-beta.15",
=======
  "version": "3.3.13",
>>>>>>> bc14e870
  "description": "A fully-featured caching GraphQL client.",
  "private": true,
  "keywords": [
    "apollo",
    "graphql",
    "react",
    "hooks",
    "client",
    "cache"
  ],
  "author": "opensource@apollographql.com",
  "license": "MIT",
  "main": "./dist/main.cjs.js",
  "module": "./dist/index.js",
  "types": "./dist/index.d.ts",
  "sideEffects": [
    "./dist/cache/inmemory/fixPolyfills.native.js"
  ],
  "react-native": {
    "./dist/cache/inmemory/fixPolyfills.js": "./dist/cache/inmemory/fixPolyfills.native.js"
  },
  "repository": {
    "type": "git",
    "url": "git+https://github.com/apollographql/apollo-client.git"
  },
  "bugs": {
    "url": "https://github.com/apollographql/apollo-client/issues"
  },
  "homepage": "https://www.apollographql.com/docs/react/",
  "scripts": {
    "prebuild": "npm run clean",
    "build": "tsc",
    "postbuild": "npm run update-version && npm run invariants && npm run sourcemaps && npm run rollup && npm run prepdist && npm run resolve && npm run verify-version",
    "update-version": "node config/version.js update",
    "verify-version": "node config/version.js verify",
    "invariants": "ts-node-script config/processInvariants.ts",
    "sourcemaps": "ts-node-script config/rewriteSourceMaps.ts",
    "rollup": "rollup -c ./config/rollup.config.js",
    "prepdist": "node ./config/prepareDist.js",
    "resolve": "ts-node-script config/resolveModuleIds.ts",
    "clean": "rimraf -r dist coverage lib",
    "test": "jest --config ./config/jest.config.js",
    "test:debug": "BABEL_ENV=server node --inspect-brk node_modules/.bin/jest --config ./config/jest.config.js --runInBand",
    "test:ci": "npm run test:coverage && npm run test:memory",
    "test:watch": "jest --config ./config/jest.config.js --watch",
    "test:memory": "cd scripts/memory && npm i && npm test",
    "test:coverage": "npm run coverage -- --ci --maxWorkers=2 --reporters=default --reporters=jest-junit",
    "coverage": "jest --config ./config/jest.config.js --verbose --coverage",
    "bundlesize": "npm run build && bundlesize",
    "predeploy": "npm run build",
    "deploy": "cd dist && npm publish --tag beta"
  },
  "bundlesize": [
    {
      "name": "apollo-client",
      "path": "./dist/apollo-client.cjs.min.js",
      "maxSize": "26.4 kB"
    }
  ],
  "peerDependencies": {
    "graphql": "^14.0.0 || ^15.0.0",
    "react": "^16.8.0 || ^17.0.0",
    "subscriptions-transport-ws": "^0.9.0"
  },
  "peerDependenciesMeta": {
    "react": {
      "optional": true
    },
    "subscriptions-transport-ws": {
      "optional": true
    }
  },
  "dependencies": {
    "@graphql-typed-document-node/core": "^3.0.0",
<<<<<<< HEAD
    "@wry/context": "^0.6.0",
    "@wry/equality": "^0.4.0",
    "@wry/trie": "^0.3.0",
=======
    "@types/zen-observable": "^0.8.0",
    "@wry/context": "^0.6.0",
    "@wry/equality": "^0.4.0",
>>>>>>> bc14e870
    "fast-json-stable-stringify": "^2.0.0",
    "graphql-tag": "^2.12.3",
    "hoist-non-react-statics": "^3.3.2",
    "optimism": "^0.15.0",
    "prop-types": "^15.7.2",
    "symbol-observable": "^2.0.0",
<<<<<<< HEAD
    "ts-invariant": "^0.7.3",
    "tslib": "^2.1.0",
    "zen-observable-ts": "^1.0.0"
=======
    "ts-invariant": "^0.7.0",
    "tslib": "^1.10.0",
    "zen-observable": "^0.8.14"
>>>>>>> bc14e870
  },
  "devDependencies": {
    "@babel/parser": "7.13.11",
    "@rollup/plugin-node-resolve": "11.2.0",
    "@testing-library/react": "9.4.1",
    "@types/fast-json-stable-stringify": "2.0.0",
    "@types/fetch-mock": "^7.3.2",
    "@types/glob": "7.1.3",
    "@types/hoist-non-react-statics": "^3.3.1",
    "@types/jest": "26.0.21",
    "@types/lodash": "4.14.168",
    "@types/node": "14.14.35",
    "@types/react": "17.0.3",
    "@types/react-dom": "17.0.2",
    "@types/recompose": "^0.30.7",
    "bundlesize": "0.18.1",
    "cross-fetch": "3.1.2",
    "crypto-hash": "^1.3.0",
    "fetch-mock": "7.7.3",
    "glob": "7.1.6",
    "graphql": "15.5.0",
    "graphql-tools": "^6.0.12",
    "jest": "26.6.3",
    "jest-fetch-mock": "^3.0.3",
    "jest-junit": "12.0.0",
    "lodash": "4.17.21",
    "react": "17.0.1",
    "react-dom": "17.0.1",
    "recast": "0.20.4",
    "recompose": "^0.30.0",
    "resolve": "^1.17.0",
    "rimraf": "3.0.2",
    "rollup": "1.31.1",
    "rollup-plugin-terser": "^7.0.0",
    "rxjs": "6.6.6",
    "subscriptions-transport-ws": "^0.9.17",
    "terser": "^5.2.0",
    "ts-jest": "26.5.4",
    "ts-node": "8.10.2",
    "typescript": "3.9.9",
    "wait-for-observables": "^1.0.3"
  },
  "publishConfig": {
    "access": "public"
  }
}<|MERGE_RESOLUTION|>--- conflicted
+++ resolved
@@ -1,10 +1,6 @@
 {
   "name": "@apollo/client",
-<<<<<<< HEAD
   "version": "3.4.0-beta.15",
-=======
-  "version": "3.3.13",
->>>>>>> bc14e870
   "description": "A fully-featured caching GraphQL client.",
   "private": true,
   "keywords": [
@@ -79,30 +75,18 @@
   },
   "dependencies": {
     "@graphql-typed-document-node/core": "^3.0.0",
-<<<<<<< HEAD
     "@wry/context": "^0.6.0",
     "@wry/equality": "^0.4.0",
     "@wry/trie": "^0.3.0",
-=======
-    "@types/zen-observable": "^0.8.0",
-    "@wry/context": "^0.6.0",
-    "@wry/equality": "^0.4.0",
->>>>>>> bc14e870
     "fast-json-stable-stringify": "^2.0.0",
     "graphql-tag": "^2.12.3",
     "hoist-non-react-statics": "^3.3.2",
     "optimism": "^0.15.0",
     "prop-types": "^15.7.2",
     "symbol-observable": "^2.0.0",
-<<<<<<< HEAD
     "ts-invariant": "^0.7.3",
     "tslib": "^2.1.0",
     "zen-observable-ts": "^1.0.0"
-=======
-    "ts-invariant": "^0.7.0",
-    "tslib": "^1.10.0",
-    "zen-observable": "^0.8.14"
->>>>>>> bc14e870
   },
   "devDependencies": {
     "@babel/parser": "7.13.11",
