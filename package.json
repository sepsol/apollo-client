{
  "name": "@apollo/client",
  "version": "3.3.0-beta.11",
  "description": "A fully-featured caching GraphQL client.",
  "private": true,
  "keywords": [
    "apollo",
    "graphql",
    "react",
    "hooks",
    "client",
    "cache"
  ],
  "author": "opensource@apollographql.com",
  "license": "MIT",
  "main": "./dist/main.cjs.js",
  "module": "./dist/index.js",
  "types": "./dist/index.d.ts",
  "sideEffects": [
    "./dist/cache/inmemory/fixPolyfills.native.js"
  ],
  "react-native": {
    "./dist/cache/inmemory/fixPolyfills.js": "./dist/cache/inmemory/fixPolyfills.native.js"
  },
  "repository": {
    "type": "git",
    "url": "git+https://github.com/apollographql/apollo-client.git"
  },
  "bugs": {
    "url": "https://github.com/apollographql/apollo-client/issues"
  },
  "homepage": "https://www.apollographql.com",
  "scripts": {
    "prebuild": "npm run clean",
    "build": "tsc",
    "postbuild": "npm run invariants && npm run rollup && npm run prepdist && npm run resolve",
    "invariants": "ts-node-script config/processInvariants.ts",
    "rollup": "rollup -c ./config/rollup.config.js",
    "prepdist": "node ./config/prepareDist.js",
    "resolve": "ts-node-script config/resolveModuleIds.ts",
    "watch": "tsc-watch --onSuccess \"npm run postbuild\"",
    "clean": "rimraf -r dist coverage lib",
    "test": "jest --config ./config/jest.config.js",
    "test:debug": "BABEL_ENV=server node --inspect-brk node_modules/.bin/jest --config ./config/jest.config.js --runInBand",
    "test:ci": "npm run coverage -- --ci --maxWorkers=2 --reporters=default --reporters=jest-junit",
    "test:watch": "jest --config ./config/jest.config.js --watch",
    "coverage": "jest --config ./config/jest.config.js --verbose --coverage",
    "bundlesize": "npm run build && bundlesize",
    "predeploy": "npm run build",
    "deploy": "cd dist && npm publish --tag beta"
  },
  "bundlesize": [
    {
      "name": "apollo-client",
      "path": "./dist/apollo-client.cjs.min.js",
<<<<<<< HEAD
      "maxSize": "25.25 kB"
=======
      "maxSize": "24.75 kB"
>>>>>>> cc9be37f
    }
  ],
  "peerDependencies": {
    "graphql": "^14.0.0 || ^15.0.0",
    "react": "^16.8.0",
    "subscriptions-transport-ws": "^0.9.0"
  },
  "peerDependenciesMeta": {
    "react": {
      "optional": true
    },
    "subscriptions-transport-ws": {
      "optional": true
    }
  },
  "dependencies": {
    "@graphql-typed-document-node/core": "^3.0.0",
    "@types/zen-observable": "^0.8.0",
    "@wry/context": "^0.5.2",
    "@wry/equality": "^0.3.0",
    "fast-json-stable-stringify": "^2.0.0",
    "graphql-tag": "^2.11.0",
    "hoist-non-react-statics": "^3.3.2",
<<<<<<< HEAD
    "optimism": "^0.12.2",
=======
    "optimism": "^0.13.0",
>>>>>>> cc9be37f
    "prop-types": "^15.7.2",
    "symbol-observable": "^2.0.0",
    "terser": "^5.2.0",
    "ts-invariant": "^0.4.4",
    "tslib": "^1.10.0",
    "zen-observable": "^0.8.14"
  },
  "devDependencies": {
    "@babel/parser": "7.11.5",
    "@rollup/plugin-node-resolve": "9.0.0",
    "@testing-library/react": "9.4.1",
    "@types/fast-json-stable-stringify": "2.0.0",
    "@types/fetch-mock": "^7.3.2",
    "@types/glob": "7.1.3",
    "@types/hoist-non-react-statics": "^3.3.1",
    "@types/jest": "26.0.14",
    "@types/lodash": "4.14.162",
    "@types/node": "14.11.8",
    "@types/react": "^16.9.32",
    "@types/react-dom": "^16.9.6",
    "@types/recompose": "^0.30.7",
    "bundlesize": "0.18.0",
    "cross-fetch": "3.0.6",
    "crypto-hash": "^1.3.0",
    "fetch-mock": "7.7.3",
    "glob": "7.1.6",
    "graphql": "15.3.0",
    "graphql-tools": "^6.0.12",
    "jest": "26.5.3",
    "jest-fetch-mock": "^3.0.3",
    "jest-junit": "12.0.0",
    "lodash": "4.17.20",
    "react": "^16.13.1",
    "react-dom": "^16.13.1",
    "recast": "0.20.3",
    "recompose": "^0.30.0",
    "resolve": "^1.17.0",
    "rimraf": "3.0.2",
    "rollup": "1.31.1",
    "rollup-plugin-terser": "^7.0.0",
    "rxjs": "6.6.3",
    "subscriptions-transport-ws": "^0.9.17",
    "ts-jest": "26.4.1",
    "ts-node": "8.10.2",
    "tsc-watch": "3.0.1",
    "typescript": "3.9.7",
    "wait-for-observables": "^1.0.3"
  },
  "publishConfig": {
    "access": "public"
  }
}<|MERGE_RESOLUTION|>--- conflicted
+++ resolved
@@ -53,11 +53,7 @@
     {
       "name": "apollo-client",
       "path": "./dist/apollo-client.cjs.min.js",
-<<<<<<< HEAD
       "maxSize": "25.25 kB"
-=======
-      "maxSize": "24.75 kB"
->>>>>>> cc9be37f
     }
   ],
   "peerDependencies": {
@@ -81,11 +77,7 @@
     "fast-json-stable-stringify": "^2.0.0",
     "graphql-tag": "^2.11.0",
     "hoist-non-react-statics": "^3.3.2",
-<<<<<<< HEAD
-    "optimism": "^0.12.2",
-=======
     "optimism": "^0.13.0",
->>>>>>> cc9be37f
     "prop-types": "^15.7.2",
     "symbol-observable": "^2.0.0",
     "terser": "^5.2.0",
