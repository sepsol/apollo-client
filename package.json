--- conflicted
+++ resolved
@@ -58,17 +58,6 @@
     "@babel/plugin-transform-modules-commonjs": "7.5.0",
     "@babel/plugin-transform-modules-umd": "7.2.0",
     "@condenast/bundlesize": "0.18.1",
-<<<<<<< HEAD
-    "@types/graphql": "14.2.3",
-    "@types/isomorphic-fetch": "0.0.35",
-    "@types/jest": "24.0.16",
-    "@types/lodash": "4.14.136",
-    "@types/node": "12.6.9",
-    "@types/react": "16.8.24",
-    "@types/react-dom": "16.8.5",
-=======
-    "@octokit/rest": "16.28.9",
-    "@types/benchmark": "1.0.31",
     "@types/graphql": "14.2.3",
     "@types/isomorphic-fetch": "0.0.35",
     "@types/jest": "24.0.18",
@@ -76,35 +65,18 @@
     "@types/node": "12.7.4",
     "@types/react": "16.9.2",
     "@types/react-dom": "16.9.0",
-    "benchmark": "2.1.4",
-    "check-if-folder-contents-changed-in-git-commit-range": "1.0.0",
->>>>>>> 6e437c19
     "codecov": "3.5.0",
     "fetch-mock": "7.3.9",
-<<<<<<< HEAD
-    "graphql": "14.4.2",
-    "graphql-tag": "2.10.1",
-    "isomorphic-fetch": "2.2.1",
-    "jest": "23.6.0",
-    "jest-junit": "5.2.0",
-    "lodash": "4.17.15",
-    "prop-types": "15.7.2",
-    "react": "16.8.6",
-    "react-dom": "16.8.6",
-    "rimraf": "^3.0.0",
-=======
-    "flow-bin": "0.106.3",
     "graphql": "14.5.4",
     "graphql-tag": "2.10.1",
     "isomorphic-fetch": "2.2.1",
     "jest": "24.9.0",
     "jest-junit": "8.0.0",
-    "lerna": "3.16.4",
     "lodash": "4.17.15",
     "prop-types": "15.7.2",
     "react": "16.9.0",
     "react-dom": "16.9.0",
->>>>>>> 6e437c19
+    "rimraf": "^3.0.0",
     "rollup": "1.17.0",
     "rollup-plugin-invariant": "0.5.6",
     "rollup-plugin-local-resolve": "1.0.7",
@@ -114,50 +86,8 @@
     "rollup-plugin-typescript2": "0.18.1",
     "rxjs": "6.5.3",
     "ts-jest": "23.10.5",
-<<<<<<< HEAD
-    "tsc-watch": "2.2.1",
+    "tsc-watch": "2.4.0",
     "typescript": "3.5.3",
     "uglify-js": "3.6.0"
-=======
-    "tsc-watch": "2.4.0",
-    "tslib": "1.10.0",
-    "tslint": "5.19.0",
-    "typescript": "3.5.3",
-    "uglify-js": "3.6.0",
-    "webpack": "4.39.3",
-    "webpack-bundle-analyzer": "3.4.1"
-  },
-  "renovate": {
-    "extends": [
-      ":pinOnlyDevDependencies"
-    ],
-    "semanticCommits": true,
-    "timezone": "America/Los_Angeles",
-    "schedule": [
-      "after 10pm and before 5am on every weekday"
-    ],
-    "rebaseStalePrs": true,
-    "prCreation": "not-pending",
-    "automerge": "minor",
-    "labels": [
-      "dependencies"
-    ],
-    "assignees": [
-      "@hwillson"
-    ],
-    "reviewers": [
-      "@hwillson"
-    ],
-    "pathRules": [
-      {
-        "paths": [
-          "docs/package.json"
-        ],
-        "extends": [
-          "apollo-docs"
-        ]
-      }
-    ]
->>>>>>> 6e437c19
   }
 }