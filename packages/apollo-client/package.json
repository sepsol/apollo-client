--- conflicted
+++ resolved
@@ -48,55 +48,16 @@
   "license": "MIT",
   "dependencies": {
     "@types/zen-observable": "^0.8.0",
-<<<<<<< HEAD
     "apollo-cache": "file:../apollo-cache",
     "apollo-link": "^1.0.0",
     "apollo-link-dedup": "^1.0.0",
     "apollo-utilities": "file:../apollo-utilities",
-=======
-    "apollo-cache": "^1.1.15",
-    "apollo-link": "^1.0.0",
-    "apollo-link-dedup": "^1.0.0",
-    "apollo-utilities": "^1.0.19",
->>>>>>> 906975b4
     "symbol-observable": "^1.0.2",
     "zen-observable": "^0.8.0"
   },
   "peerDependencies": {
     "graphql": "^0.11.0 || ^0.12.0 || ^0.13.0 || ^14.0.0"
   },
-<<<<<<< HEAD
-=======
-  "devDependencies": {
-    "@octokit/rest": "15.10.0",
-    "@types/benchmark": "1.0.31",
-    "@types/graphql": "0.12.7",
-    "@types/isomorphic-fetch": "0.0.34",
-    "@types/jest": "23.3.1",
-    "@types/lodash": "4.14.116",
-    "@types/node": "10.5.7",
-    "apollo-cache-inmemory": "^1.2.8",
-    "benchmark": "2.1.4",
-    "browserify": "15.2.0",
-    "bundlesize": "0.17.0",
-    "danger": "1.1.0",
-    "flow-bin": "0.78.0",
-    "graphql": "14.0.0-rc.2",
-    "graphql-tag": "2.9.2",
-    "isomorphic-fetch": "2.2.1",
-    "jest": "23.5.0",
-    "lint-staged": "6.1.0",
-    "lodash": "4.17.10",
-    "rollup": "0.64.1",
-    "rxjs": "6.2.2",
-    "ts-jest": "23.1.3",
-    "tslint": "5.11.0",
-    "typescript": "3.0.1",
-    "uglify-js": "3.4.7",
-    "webpack": "3.12.0",
-    "webpack-bundle-analyzer": "2.13.1"
-  },
->>>>>>> 906975b4
   "optionalDependencies": {
     "@types/async": "2.0.49"
   },
